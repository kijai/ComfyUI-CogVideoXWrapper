import os
import torch
import folder_paths
import comfy.model_management as mm
from comfy.utils import ProgressBar, load_torch_file
<<<<<<< HEAD
from diffusers.schedulers import CogVideoXDDIMScheduler, CogVideoXDPMScheduler, DDIMScheduler, PNDMScheduler, DPMSolverMultistepScheduler, EulerDiscreteScheduler, EulerAncestralDiscreteScheduler, LCMScheduler, UniPCMultistepScheduler, TCDScheduler, HeunDiscreteScheduler, DPMSolverSinglestepScheduler
=======
from diffusers.schedulers import (
    CogVideoXDDIMScheduler, 
    CogVideoXDPMScheduler, 
    DDIMScheduler, 
    PNDMScheduler, 
    DPMSolverMultistepScheduler, 
    EulerDiscreteScheduler, 
    EulerAncestralDiscreteScheduler,
    UniPCMultistepScheduler,
    HeunDiscreteScheduler,
    SASolverScheduler,
    DEISMultistepScheduler,
    DDIMInverseScheduler
    )

scheduler_mapping = {
    "DPM++": DPMSolverMultistepScheduler,
    "Euler": EulerDiscreteScheduler,
    "Euler A": EulerAncestralDiscreteScheduler,
    "PNDM": PNDMScheduler,
    "DDIM": DDIMScheduler,
    "CogVideoXDDIM": CogVideoXDDIMScheduler,
    "CogVideoXDPMScheduler": CogVideoXDPMScheduler,
    "SASolverScheduler": SASolverScheduler,
    "UniPCMultistepScheduler": UniPCMultistepScheduler,
    "HeunDiscreteScheduler": HeunDiscreteScheduler,
    "DEISMultistepScheduler": DEISMultistepScheduler
}
>>>>>>> 3c8e939f

from diffusers.models import AutoencoderKLCogVideoX, CogVideoXTransformer3DModel
from .pipeline_cogvideox import CogVideoXPipeline
from contextlib import nullcontext

from .cogvideox_fun.transformer_3d import CogVideoXTransformer3DModel as CogVideoXTransformer3DModelFun
from .cogvideox_fun.autoencoder_magvit import AutoencoderKLCogVideoX as AutoencoderKLCogVideoXFun
from .cogvideox_fun.utils import get_image_to_video_latent, get_video_to_video_latent, ASPECT_RATIO_512, get_closest_ratio, to_pil
from .cogvideox_fun.pipeline_cogvideox_inpaint import CogVideoX_Fun_Pipeline_Inpaint
from PIL import Image
import numpy as np
import json

import logging
logging.basicConfig(level=logging.INFO, format='%(asctime)s - %(levelname)s - %(message)s')
log = logging.getLogger(__name__)

script_directory = os.path.dirname(os.path.abspath(__file__))

class DownloadAndLoadCogVideoModel:
    @classmethod
    def INPUT_TYPES(s):
        return {
            "required": {
                "model": (
                    [
                        "THUDM/CogVideoX-2b",
                        "THUDM/CogVideoX-5b",
                        "THUDM/CogVideoX-5b-I2V",
                        "bertjiazheng/KoolCogVideoX-5b",
                        "kijai/CogVideoX-Fun-2b",
                        "kijai/CogVideoX-Fun-5b",
                    ],
                ),

            },
            "optional": {
                "precision": (["fp16", "fp32", "bf16"],
                    {"default": "bf16", "tooltip": "official recommendation is that 2b model should be fp16, 5b model should be bf16"}
                ),
                "fp8_transformer": (['disabled', 'enabled', 'fastmode'], {"default": 'disabled', "tooltip": "enabled casts the transformer to torch.float8_e4m3fn, fastmode is only for latest nvidia GPUs"}),
                "compile": (["disabled","onediff","torch"], {"tooltip": "compile the model for faster inference, these are advanced options only available on Linux, see readme for more info"}),
                "enable_sequential_cpu_offload": ("BOOLEAN", {"default": False, "tooltip": "significantly reducing memory usage and slows down the inference"}),
            }
        }

    RETURN_TYPES = ("COGVIDEOPIPE",)
    RETURN_NAMES = ("cogvideo_pipe", )
    FUNCTION = "loadmodel"
    CATEGORY = "CogVideoWrapper"

    def loadmodel(self, model, precision, fp8_transformer="disabled", compile="disabled", enable_sequential_cpu_offload=False):
        device = mm.get_torch_device()
        offload_device = mm.unet_offload_device()
        mm.soft_empty_cache()

        dtype = {"bf16": torch.bfloat16, "fp16": torch.float16, "fp32": torch.float32}[precision]

        if "Fun" in model:
            repo_id = "kijai/CogVideoX-Fun-pruned"
            download_path = os.path.join(folder_paths.models_dir, "CogVideo")
            if "2b" in model:
                base_path = os.path.join(folder_paths.models_dir, "CogVideoX_Fun", "CogVideoX-Fun-2b-InP") # location of the official model
                scheduler_path = os.path.join(script_directory, 'configs', 'scheduler_config_2b.json')
                if not os.path.exists(base_path):
                    base_path = os.path.join(download_path, "CogVideoX-Fun-2b-InP")
            elif "5b" in model:
                base_path = os.path.join(folder_paths.models_dir, "CogVideoX_Fun", "CogVideoX-Fun-5b-InP") # location of the official model
                scheduler_path = os.path.join(script_directory, 'configs', 'scheduler_config_5b.json')
                if not os.path.exists(base_path):
                    base_path = os.path.join(download_path, "CogVideoX-Fun-5b-InP")
            
        elif "2b" in model:
            base_path = os.path.join(folder_paths.models_dir, "CogVideo", "CogVideo2B")
            scheduler_path = os.path.join(script_directory, 'configs', 'scheduler_config_2b.json')
            download_path = base_path
            repo_id = model
        elif "5b" in model:
            base_path = os.path.join(folder_paths.models_dir, "CogVideo", (model.split("/")[-1]))
            scheduler_path = os.path.join(script_directory, 'configs', 'scheduler_config_5b.json')
            download_path = base_path
            repo_id = model
        
        if not os.path.exists(base_path):
            log.info(f"Downloading model to: {base_path}")
            from huggingface_hub import snapshot_download

            snapshot_download(
                repo_id=repo_id,
                ignore_patterns=["*text_encoder*", "*tokenizer*"],
                local_dir=download_path,
                local_dir_use_symlinks=False,
            )

        # transformer
        if "Fun" in model:
            transformer = CogVideoXTransformer3DModelFun.from_pretrained(base_path, subfolder="transformer")
        else:
            transformer = CogVideoXTransformer3DModel.from_pretrained(base_path, subfolder="transformer")
        
        transformer = transformer.to(dtype).to(offload_device)
        
        if fp8_transformer == "enabled" or fp8_transformer == "fastmode":
            if "2b" in model:
                for name, param in transformer.named_parameters():
                    if name != "pos_embedding":
                        param.data = param.data.to(torch.float8_e4m3fn)
            elif "I2V" in model:
                for name, param in transformer.named_parameters():
                    if "patch_embed" not in name:
                        param.data = param.data.to(torch.float8_e4m3fn)
            else:
                transformer.to(torch.float8_e4m3fn)
        
            if fp8_transformer == "fastmode":
                from .fp8_optimization import convert_fp8_linear
                convert_fp8_linear(transformer, dtype)

        with open(scheduler_path) as f:
            scheduler_config = json.load(f)
        scheduler = CogVideoXDDIMScheduler.from_config(scheduler_config)  

        # VAE
        if "Fun" in model:
            vae = AutoencoderKLCogVideoXFun.from_pretrained(base_path, subfolder="vae").to(dtype).to(offload_device)
            pipe = CogVideoX_Fun_Pipeline_Inpaint(vae, transformer, scheduler)
        else:
            vae = AutoencoderKLCogVideoX.from_pretrained(base_path, subfolder="vae").to(dtype).to(offload_device)
            pipe = CogVideoXPipeline(vae, transformer, scheduler)

        if enable_sequential_cpu_offload:
            pipe.enable_sequential_cpu_offload()

        # compilation
        if compile == "torch":
            torch._dynamo.config.suppress_errors = True
            pipe.transformer.to(memory_format=torch.channels_last)
            pipe.transformer = torch.compile(pipe.transformer, mode="max-autotune", fullgraph=True)
        elif compile == "onediff":
            from onediffx import compile_pipe
            os.environ['NEXFORT_FX_FORCE_TRITON_SDPA'] = '1'
            
            pipe = compile_pipe(
            pipe,
            backend="nexfort",
            options= {"mode": "max-optimize:max-autotune:max-autotune", "memory_format": "channels_last", "options": {"inductor.optimize_linear_epilogue": False, "triton.fuse_attention_allow_fp16_reduction": False}},
            ignores=["vae"],
            fuse_qkv_projections=True,
            )

        pipeline = {
            "pipe": pipe,
            "dtype": dtype,
            "base_path": base_path,
            "onediff": True if compile == "onediff" else False,
            "cpu_offloading": enable_sequential_cpu_offload,
            "scheduler_config": scheduler_config
        }

        return (pipeline,)

class DownloadAndLoadCogVideoGGUFModel:
    @classmethod
    def INPUT_TYPES(s):
        return {
            "required": {
                "model": (
                    [
                        "CogVideoX_5b_GGUF_Q4_0.safetensors",
                        "CogVideoX_5b_I2V_GGUF_Q4_0.safetensors",
                        "CogVideoX_5b_fun_GGUF_Q4_0.safetensors",
                        #"CogVideoX_2b_fun_GGUF_Q4_0.safetensors"
                    ],
                ),
            "vae_precision": (["fp16", "fp32", "bf16"], {"default": "bf16", "tooltip": "VAE dtype"}),
            "fp8_fastmode": ("BOOLEAN", {"default": False, "tooltip": "only supported on 4090 and later GPUs"}),
            "load_device": (["main_device", "offload_device"], {"default": "main_device"}),
            "enable_sequential_cpu_offload": ("BOOLEAN", {"default": False, "tooltip": "significantly reducing memory usage and slows down the inference"}),
            },
        }

    RETURN_TYPES = ("COGVIDEOPIPE",)
    RETURN_NAMES = ("cogvideo_pipe", )
    FUNCTION = "loadmodel"
    CATEGORY = "CogVideoWrapper"

    def loadmodel(self, model, vae_precision, fp8_fastmode, load_device, enable_sequential_cpu_offload):
        device = mm.get_torch_device()
        offload_device = mm.unet_offload_device()
        mm.soft_empty_cache()

        vae_dtype = {"bf16": torch.bfloat16, "fp16": torch.float16, "fp32": torch.float32}[vae_precision]
        download_path = os.path.join(folder_paths.models_dir, 'CogVideo', 'GGUF')
        gguf_path = os.path.join(folder_paths.models_dir, 'diffusion_models', model) # check MinusZone's model path first
        if not os.path.exists(gguf_path):
            gguf_path = os.path.join(download_path, model)
            if not os.path.exists(gguf_path):
                if "I2V" in model:
                    repo_id = "Kijai/CogVideoX_GGUF"
                else:
                    repo_id = "MinusZoneAI/ComfyUI-CogVideoX-MZ"
                log.info(f"Downloading model to: {gguf_path}")
                from huggingface_hub import snapshot_download

                snapshot_download(
                    repo_id=repo_id,
                    allow_patterns=[f"*{model}*"],
                    local_dir=download_path,
                    local_dir_use_symlinks=False,
                )
        
        if "5b" in model:
            scheduler_path = os.path.join(script_directory, 'configs', 'scheduler_config_5b.json')
            transformer_path = os.path.join(script_directory, 'configs', 'transformer_config_5b.json')
        elif "2b" in model:
            scheduler_path = os.path.join(script_directory, 'configs', 'scheduler_config_2b.json')
            transformer_path = os.path.join(script_directory, 'configs', 'transformer_config_2b.json')
    
        with open(transformer_path) as f:
            transformer_config = json.load(f)

        sd = load_torch_file(gguf_path)
        #for key, value in sd.items():
        #    print(key, value.shape, value.dtype)

        from . import mz_gguf_loader
        import importlib
        importlib.reload(mz_gguf_loader)

        with mz_gguf_loader.quantize_lazy_load():
            if "fun" in model:
                transformer_config["in_channels"] = 33
                transformer = CogVideoXTransformer3DModelFun.from_config(transformer_config)
            elif "I2V" in model:
                transformer_config["in_channels"] = 32
                transformer = CogVideoXTransformer3DModel.from_config(transformer_config)
            else:
                transformer_config["in_channels"] = 16
                transformer = CogVideoXTransformer3DModel.from_config(transformer_config)

            if "2b" in model:
                for name, param in transformer.named_parameters():
                    if name != "pos_embedding":
                        param.data = param.data.to(torch.float8_e4m3fn)
                    else:
                        param.data = param.data.to(torch.float16)
            else:
                transformer.to(torch.float8_e4m3fn)
            transformer = mz_gguf_loader.quantize_load_state_dict(transformer, sd, device="cpu")
            if load_device == "offload_device":
                transformer.to(offload_device)
            else:
                transformer.to(device)
        
        if fp8_fastmode:
           from .fp8_optimization import convert_fp8_linear
           convert_fp8_linear(transformer, vae_dtype)

        
        with open(scheduler_path) as f:
            scheduler_config = json.load(f)
        
        scheduler = CogVideoXDDIMScheduler.from_config(scheduler_config, subfolder="scheduler")

        # VAE
        vae_dl_path = os.path.join(folder_paths.models_dir, 'CogVideo', 'VAE')
        vae_path = os.path.join(vae_dl_path, "cogvideox_vae.safetensors")
        if not os.path.exists(vae_path):
            log.info(f"Downloading VAE model to: {vae_path}")
            from huggingface_hub import snapshot_download

            snapshot_download(
                repo_id="Kijai/CogVideoX-Fun-pruned",
                allow_patterns=["*cogvideox_vae.safetensors*"],
                local_dir=vae_dl_path,
                local_dir_use_symlinks=False,
            )
        with open(os.path.join(script_directory, 'configs', 'vae_config.json')) as f:
            vae_config = json.load(f)
        
        vae_sd = load_torch_file(vae_path)
        if "fun" in model:
            vae = AutoencoderKLCogVideoXFun.from_config(vae_config).to(vae_dtype).to(offload_device)
            vae.load_state_dict(vae_sd)
            pipe = CogVideoX_Fun_Pipeline_Inpaint(vae, transformer, scheduler)
        else:
            vae = AutoencoderKLCogVideoX.from_config(vae_config).to(vae_dtype).to(offload_device)
            vae.load_state_dict(vae_sd)
            pipe = CogVideoXPipeline(vae, transformer, scheduler)

        # compilation
        # if compile == "torch":
        #     torch._dynamo.config.suppress_errors = True
        #     pipe.transformer.to(memory_format=torch.channels_last)
        #     pipe.transformer = torch.compile(pipe.transformer, mode="max-autotune", fullgraph=True)
        # elif compile == "onediff":
        #     from onediffx import compile_pipe
        #     os.environ['NEXFORT_FX_FORCE_TRITON_SDPA'] = '1'
            
        #     pipe = compile_pipe(
        #     pipe,
        #     backend="nexfort",
        #     options= {"mode": "max-optimize:max-autotune:max-autotune", "memory_format": "channels_last", "options": {"inductor.optimize_linear_epilogue": False, "triton.fuse_attention_allow_fp16_reduction": False}},
        #     ignores=["vae"],
        #     fuse_qkv_projections=True,
        #     )

        if enable_sequential_cpu_offload:
            pipe.enable_sequential_cpu_offload()

        pipeline = {
            "pipe": pipe,
            "dtype": vae_dtype,
            "base_path": "Fun" if "fun" in model else "sad",
            "onediff": True if compile == "onediff" else False,
            "cpu_offloading": enable_sequential_cpu_offload,
            "scheduler_config": scheduler_config
        }

        return (pipeline,)
    
class CogVideoEncodePrompt:
    @classmethod
    def INPUT_TYPES(s):
        return {"required": {
            "pipeline": ("COGVIDEOPIPE",),
            "prompt": ("STRING", {"default": "", "multiline": True} ),
            "negative_prompt": ("STRING", {"default": "", "multiline": True} ),
            }
        }

    RETURN_TYPES = ("CONDITIONING", "CONDITIONING")
    RETURN_NAMES = ("positive", "negative")
    FUNCTION = "process"
    CATEGORY = "CogVideoWrapper"

    def process(self, pipeline, prompt, negative_prompt):
        device = mm.get_torch_device()
        offload_device = mm.unet_offload_device()
        pipe = pipeline["pipe"]
        dtype = pipeline["dtype"]

        pipe.text_encoder.to(device)
        pipe.transformer.to(offload_device)
        
        positive, negative = pipe.encode_prompt(
            prompt=prompt,
            negative_prompt=negative_prompt,
            do_classifier_free_guidance=True,
            num_videos_per_prompt=1,
            max_sequence_length=226,
            device=device,
            dtype=dtype,
        )
        pipe.text_encoder.to(offload_device)

        return (positive, negative)

# Inject clip_l and t5xxl w/ individual strength adjustments for ComfyUI's DualCLIPLoader node for CogVideoX. Use CLIPSave node from any SDXL model then load in a custom clip_l model. 
# For some reason seems to give a lot more movement and consistency on new CogVideoXFun img2vid? set 'type' to flux / DualClipLoader.
class CogVideoDualTextEncode_311:
    @classmethod
    def INPUT_TYPES(s):
        return {
            "required": {
                "clip": ("CLIP",),
                "clip_l": ("STRING", {"default": "", "multiline": True}),
                "t5xxl": ("STRING", {"default": "", "multiline": True}),
                "clip_l_strength": ("FLOAT", {"default": 1.0, "min": 0.0, "max": 10.0, "step": 0.01}), # excessive max for testing, have found intesting results up to 20 max?
                "t5xxl_strength": ("FLOAT", {"default": 1.0, "min": 0.0, "max": 10.0, "step": 0.01}), # setting this to 0.0001 or level as high as 18 seems to work.
            }
        }

    RETURN_TYPES = ("CONDITIONING",)
    RETURN_NAMES = ("conditioning",)
    FUNCTION = "process"
    CATEGORY = "CogVideoWrapper"

    def process(self, clip, clip_l, t5xxl, clip_l_strength, t5xxl_strength):
        load_device = mm.text_encoder_device()
        offload_device = mm.text_encoder_offload_device()

        # setup tokenizer for clip_l and t5xxl
        clip.tokenizer.t5xxl.pad_to_max_length = True
        clip.tokenizer.t5xxl.max_length = 226
        clip.cond_stage_model.to(load_device)

        # tokenize clip_l and t5xxl
        tokens_l = clip.tokenize(clip_l, return_word_ids=True)
        tokens_t5 = clip.tokenize(t5xxl, return_word_ids=True)

        # encode the tokens separately
        embeds_l = clip.encode_from_tokens(tokens_l, return_pooled=False, return_dict=False)
        embeds_t5 = clip.encode_from_tokens(tokens_t5, return_pooled=False, return_dict=False)

        # apply strength adjustments to each embedding
        if embeds_l.dim() == 3:
            embeds_l *= clip_l_strength
        if embeds_t5.dim() == 3:
            embeds_t5 *= t5xxl_strength

        # combine the embeddings by summing them
        combined_embeds = embeds_l + embeds_t5

        # offload the model to save memory
        clip.cond_stage_model.to(offload_device)

        return (combined_embeds,)
    
class CogVideoTextEncode:
    @classmethod
    def INPUT_TYPES(s):
        return {"required": {
            "clip": ("CLIP",),
            "prompt": ("STRING", {"default": "", "multiline": True} ),
            },
            "optional": {
                "strength": ("FLOAT", {"default": 1.0, "min": 0.0, "max": 10.0, "step": 0.01}),
                "force_offload": ("BOOLEAN", {"default": True}),
            }
        }

    RETURN_TYPES = ("CONDITIONING",)
    RETURN_NAMES = ("conditioning",)
    FUNCTION = "process"
    CATEGORY = "CogVideoWrapper"

    def process(self, clip, prompt, strength=1.0, force_offload=True):
        load_device = mm.text_encoder_device()
        offload_device = mm.text_encoder_offload_device()
        clip.tokenizer.t5xxl.pad_to_max_length = True
        clip.tokenizer.t5xxl.max_length = 226
        clip.cond_stage_model.to(load_device)
        tokens = clip.tokenize(prompt, return_word_ids=True)

        embeds = clip.encode_from_tokens(tokens, return_pooled=False, return_dict=False)
        embeds *= strength
        if force_offload:
            clip.cond_stage_model.to(offload_device)

        return (embeds, )
    
class CogVideoTextEncodeCombine:
    @classmethod
    def INPUT_TYPES(s):
        return {"required": {
            "conditioning_1": ("CONDITIONING",),
            "conditioning_2": ("CONDITIONING",),
            "combination_mode": (["average", "weighted_average", "concatenate"], {"default": "weighted_average"}),
            "weighted_average_ratio": ("FLOAT", {"default": 0.5, "min": 0.0, "max": 10.0, "step": 0.01}),
            },
        }

    RETURN_TYPES = ("CONDITIONING",)
    RETURN_NAMES = ("conditioning",)
    FUNCTION = "process"
    CATEGORY = "CogVideoWrapper"

    def process(self, conditioning_1, conditioning_2, combination_mode, weighted_average_ratio):
        if conditioning_1.shape != conditioning_2.shape:
            raise ValueError("conditioning_1 and conditioning_2 must have the same shape")

        if combination_mode == "average":
            embeds = (conditioning_1 + conditioning_2) / 2
        elif combination_mode == "weighted_average":
            embeds = conditioning_1 * (1 - weighted_average_ratio) + conditioning_2 * weighted_average_ratio
        elif combination_mode == "concatenate":
            embeds = torch.cat((conditioning_1, conditioning_2), dim=-2)
        else:
            raise ValueError("Invalid combination mode")

        return (embeds, )
    
class CogVideoImageEncode:
    @classmethod
    def INPUT_TYPES(s):
        return {"required": {
            "pipeline": ("COGVIDEOPIPE",),
            "image": ("IMAGE", ),
            },
            "optional": {
                "chunk_size": ("INT", {"default": 16, "min": 1}),
                "enable_vae_slicing": ("BOOLEAN", {"default": True, "tooltip": "VAE will split the input tensor in slices to compute decoding in several steps. This is useful to save some memory and allow larger batch sizes."}),
                "mask": ("MASK", ),
            },
        }

    RETURN_TYPES = ("LATENT",)
    RETURN_NAMES = ("samples",)
    FUNCTION = "encode"
    CATEGORY = "CogVideoWrapper"

    def encode(self, pipeline, image, chunk_size=8, enable_vae_slicing=True, mask=None):
        device = mm.get_torch_device()
        offload_device = mm.unet_offload_device()
        generator = torch.Generator(device=device).manual_seed(0)

        B, H, W, C = image.shape

        vae = pipeline["pipe"].vae
        
        if enable_vae_slicing:
            vae.enable_slicing()
        else:
            vae.disable_slicing()

        if not pipeline["cpu_offloading"]:
            vae.to(device)
        
        input_image = image.clone()
        if mask is not None:
            pipeline["pipe"].original_mask = mask
            # print(mask.shape)
            # mask = mask.repeat(B, 1, 1)  # Shape: [B, H, W]
            # mask = mask.unsqueeze(-1).repeat(1, 1, 1, C)
            # print(mask.shape)
            # input_image = input_image * (1 -mask)
        else:
            pipeline["pipe"].original_mask = None
            
        input_image = input_image * 2.0 - 1.0
        input_image = input_image.to(vae.dtype).to(device)
        input_image = input_image.unsqueeze(0).permute(0, 4, 1, 2, 3) # B, C, T, H, W
        B, C, T, H, W = input_image.shape

        latents_list = []
        # Loop through the temporal dimension in chunks of 16
        for i in range(0, T, chunk_size):
            # Get the chunk of 16 frames (or remaining frames if less than 16 are left)
            end_index = min(i + chunk_size, T)
            image_chunk = input_image[:, :, i:end_index, :, :]  # Shape: [B, C, chunk_size, H, W]

            # Encode the chunk of images
            latents = vae.encode(image_chunk)

            sample_mode = "sample"
            if hasattr(latents, "latent_dist") and sample_mode == "sample":
                latents = latents.latent_dist.sample(generator)
            elif hasattr(latents, "latent_dist") and sample_mode == "argmax":
                latents = latents.latent_dist.mode()
            elif hasattr(latents, "latents"):
                latents = latents.latents

            latents = vae.config.scaling_factor * latents
            latents = latents.permute(0, 2, 1, 3, 4)  # B, T_chunk, C, H, W
            latents_list.append(latents)

        # Concatenate all the chunks along the temporal dimension
        final_latents = torch.cat(latents_list, dim=1)
        print("final latents: ", final_latents.shape)
        if not pipeline["cpu_offloading"]:
            vae.to(offload_device)
        
        return ({"samples": final_latents}, )

class CogVideoSampler:
    @classmethod
    def INPUT_TYPES(s):
        return {
            "required": {
                "pipeline": ("COGVIDEOPIPE",),
                "positive": ("CONDITIONING", ),
                "negative": ("CONDITIONING", ),
                "height": ("INT", {"default": 480, "min": 128, "max": 2048, "step": 8}),
                "width": ("INT", {"default": 720, "min": 128, "max": 2048, "step": 8}),
                "num_frames": ("INT", {"default": 49, "min": 16, "max": 1024, "step": 1}),
                "steps": ("INT", {"default": 50, "min": 1}),
                "cfg": ("FLOAT", {"default": 6.0, "min": 0.0, "max": 30.0, "step": 0.01}),
                "seed": ("INT", {"default": 0, "min": 0, "max": 0xffffffffffffffff}),
                "scheduler": (["DDIM", "DPM", "DDIM_tiled"], {"tooltip": "5B likes DPM, but it doesn't support temporal tiling"}),
                "t_tile_length": ("INT", {"default": 16, "min": 2, "max": 128, "step": 1, "tooltip": "Length of temporal tiling, use same alue as num_frames to disable, disabled automatically for DPM"}),
                "t_tile_overlap": ("INT", {"default": 8, "min": 2, "max": 128, "step": 1, "tooltip": "Overlap of temporal tiling"}),
            },
            "optional": {
                "samples": ("LATENT", ),
                "denoise_strength": ("FLOAT", {"default": 1.0, "min": 0.0, "max": 1.0, "step": 0.01}),
                "image_cond_latents": ("LATENT", ),
            }
        }

    RETURN_TYPES = ("COGVIDEOPIPE", "LATENT",)
    RETURN_NAMES = ("cogvideo_pipe", "samples",)
    FUNCTION = "process"
    CATEGORY = "CogVideoWrapper"

    def process(self, pipeline, positive, negative, steps, cfg, seed, height, width, num_frames, scheduler, t_tile_length, t_tile_overlap, samples=None, 
                denoise_strength=1.0, image_cond_latents=None):
        mm.soft_empty_cache()

        base_path = pipeline["base_path"]

        assert "Fun" not in base_path, "'Fun' models not supported in 'CogVideoSampler', use the 'CogVideoXFunSampler'"
        assert t_tile_length > t_tile_overlap, "t_tile_length must be greater than t_tile_overlap"
        assert t_tile_length <= num_frames, "t_tile_length must be equal or less than num_frames"
        t_tile_length = t_tile_length // 4
        t_tile_overlap = t_tile_overlap // 4

        device = mm.get_torch_device()
        offload_device = mm.unet_offload_device()
        pipe = pipeline["pipe"]
        dtype = pipeline["dtype"]
        scheduler_config = pipeline["scheduler_config"]
        
        if not pipeline["cpu_offloading"]:
            pipe.transformer.to(device)
        generator = torch.Generator(device=device).manual_seed(seed)

        if scheduler == "DDIM" or scheduler == "DDIM_tiled":
            pipe.scheduler = CogVideoXDDIMScheduler.from_config(scheduler_config)
        elif scheduler == "DPM":
            pipe.scheduler = CogVideoXDPMScheduler.from_config(scheduler_config)

        if negative.shape[1] < positive.shape[1]:
            target_length = positive.shape[1]
            padding = torch.zeros((negative.shape[0], target_length - negative.shape[1], negative.shape[2]), device=negative.device)
            negative = torch.cat((negative, padding), dim=1)

        autocastcondition = not pipeline["onediff"]
        autocast_context = torch.autocast(mm.get_autocast_device(device)) if autocastcondition else nullcontext()
        with autocast_context:
            latents = pipeline["pipe"](
                num_inference_steps=steps,
                height = height,
                width = width,
                num_frames = num_frames,
                t_tile_length = t_tile_length,
                t_tile_overlap = t_tile_overlap,
                guidance_scale=cfg,
                latents=samples["samples"] if samples is not None else None,
                image_cond_latents=image_cond_latents["samples"] if image_cond_latents is not None else None,
                denoise_strength=denoise_strength,
                prompt_embeds=positive.to(dtype).to(device),
                negative_prompt_embeds=negative.to(dtype).to(device),
                generator=generator,
                device=device,
                scheduler_name=scheduler
            )
        if not pipeline["cpu_offloading"]:
            pipe.transformer.to(offload_device)
        mm.soft_empty_cache()
        print(latents.shape)

        return (pipeline, {"samples": latents})
    
class CogVideoDecode:
    @classmethod
    def INPUT_TYPES(s):
        return {"required": {
            "pipeline": ("COGVIDEOPIPE",),
            "samples": ("LATENT", ),
            "enable_vae_tiling": ("BOOLEAN", {"default": False, "tooltip": "Drastically reduces memory use but may introduce seams"}),
            },
            "optional": {
            "tile_sample_min_height": ("INT", {"default": 240, "min": 16, "max": 2048, "step": 8, "tooltip": "Minimum tile height, default is half the height"}),
            "tile_sample_min_width": ("INT", {"default": 360, "min": 16, "max": 2048, "step": 8, "tooltip": "Minimum tile width, default is half the width"}),
            "tile_overlap_factor_height": ("FLOAT", {"default": 0.2, "min": 0.0, "max": 1.0, "step": 0.001}),
            "tile_overlap_factor_width": ("FLOAT", {"default": 0.2, "min": 0.0, "max": 1.0, "step": 0.001}),
            "enable_vae_slicing": ("BOOLEAN", {"default": True, "tooltip": "VAE will split the input tensor in slices to compute decoding in several steps. This is useful to save some memory and allow larger batch sizes."}),
            }
        }

    RETURN_TYPES = ("IMAGE",)
    RETURN_NAMES = ("images",)
    FUNCTION = "decode"
    CATEGORY = "CogVideoWrapper"

    def decode(self, pipeline, samples, enable_vae_tiling, tile_sample_min_height, tile_sample_min_width, tile_overlap_factor_height, tile_overlap_factor_width, enable_vae_slicing=True):
        device = mm.get_torch_device()
        offload_device = mm.unet_offload_device()
        latents = samples["samples"]
        vae = pipeline["pipe"].vae
        if enable_vae_slicing:
            vae.enable_slicing()
        else:
            vae.disable_slicing()
        if not pipeline["cpu_offloading"]:
            vae.to(device)
        if enable_vae_tiling:
            vae.enable_tiling(
                tile_sample_min_height=tile_sample_min_height,
                tile_sample_min_width=tile_sample_min_width,
                tile_overlap_factor_height=tile_overlap_factor_height,
                tile_overlap_factor_width=tile_overlap_factor_width,
            )
        else:
            vae.disable_tiling()
        latents = latents.to(vae.dtype)
        latents = latents.permute(0, 2, 1, 3, 4)  # [batch_size, num_channels, num_frames, height, width]
        latents = 1 / vae.config.scaling_factor * latents
        vae._clear_fake_context_parallel_cache()
        frames = vae.decode(latents).sample
        vae.disable_tiling()
        if not pipeline["cpu_offloading"]:
            vae.to(offload_device)
        mm.soft_empty_cache()

        video = pipeline["pipe"].video_processor.postprocess_video(video=frames, output_type="pt")
        video = video[0].permute(0, 2, 3, 1).cpu().float()
        print(video.min(), video.max())

        return (video,)

class CogVideoXFunSampler:
    @classmethod
    def INPUT_TYPES(s):
        return {
            "required": {
                "pipeline": ("COGVIDEOPIPE",),
                "positive": ("CONDITIONING", ),
                "negative": ("CONDITIONING", ),
                "video_length": ("INT", {"default": 49, "min": 5, "max": 49, "step": 4}),
                "width": ("INT", {"default": 720, "min": 256, "max": 1024, "step": 4}),
                "height": ("INT", {"default": 480, "min": 256, "max": 1024, "step": 4}),
                "seed": ("INT", {"default": 43, "min": 0, "max": 0xffffffffffffffff}),
                "steps": ("INT", {"default": 50, "min": 1, "max": 200, "step": 1}),
                "cfg": ("FLOAT", {"default": 6.0, "min": 1.0, "max": 20.0, "step": 0.01}),
                "scheduler": (
                    [ 
                        "Euler",
                        "Euler A",
                        "DPM++",
                        "PNDM",
                        "DDIM",
<<<<<<< HEAD
                        "LCM",
                        "UniPC",
                        "TCD",
                        "Heun",
                        "DPMSingleStep",
=======
                        "SASolverScheduler",
                        "UniPCMultistepScheduler",
                        "HeunDiscreteScheduler",
                        "DEISMultistepScheduler",
>>>>>>> 3c8e939f
                        "CogVideoXDDIM",
                        "CogVideoXDPMScheduler",
                    ],
                    {
                        "default": 'DDIM'
                    }
                )
            },
            "optional":{
                "start_img": ("IMAGE",),
                "end_img": ("IMAGE",),
                "opt_empty_latent": ("LATENT",),
            },
        }
    
    RETURN_TYPES = ("COGVIDEOPIPE", "LATENT",)
    RETURN_NAMES = ("cogvideo_pipe", "samples",)
    FUNCTION = "process"
    CATEGORY = "CogVideoWrapper"

    def process(self, pipeline,  positive, negative, video_length, width, height, seed, steps, cfg, scheduler, 
                start_img=None, end_img=None, opt_empty_latent=None):
        device = mm.get_torch_device()
        offload_device = mm.unet_offload_device()
        pipe = pipeline["pipe"]
        dtype = pipeline["dtype"]
        base_path = pipeline["base_path"]
        assert "Fun" in base_path, "'Unfun' models not supported in 'CogVideoXFunSampler', use the 'CogVideoSampler'"

        if not pipeline["cpu_offloading"]:
            pipe.enable_model_cpu_offload(device=device)

        mm.soft_empty_cache()

        if start_img is not None:
            start_img = [to_pil(_start_img) for _start_img in start_img] if start_img is not None else None
            end_img = [to_pil(_end_img) for _end_img in end_img] if end_img is not None else None
            # Count most suitable height and width
            original_width, original_height = start_img[0].size if type(start_img) is list else Image.open(start_img).size
        else:
            original_width = opt_empty_latent["samples"][0].shape[-1] * 8
            original_height = opt_empty_latent["samples"][0].shape[-2] * 8
        
        # Load Sampler
        scheduler_config = pipeline["scheduler_config"]
<<<<<<< HEAD
        if scheduler == "DPM++":
            noise_scheduler = DPMSolverMultistepScheduler.from_config(scheduler_config)
        elif scheduler == "Euler":
            noise_scheduler = EulerDiscreteScheduler.from_config(scheduler_config)
        elif scheduler == "Euler A":
            noise_scheduler = EulerAncestralDiscreteScheduler.from_config(scheduler_config)
        elif scheduler == "PNDM":
            noise_scheduler = PNDMScheduler.from_config(scheduler_config)
        elif scheduler == "DDIM":
            noise_scheduler = DDIMScheduler.from_config(scheduler_config)
        elif scheduler == "LCM":
            noise_scheduler = LCMScheduler.from_config(scheduler_config)
        elif scheduler == "UniPC":
            noise_scheduler = UniPCMultistepScheduler.from_config(scheduler_config)
        elif scheduler == "TCD":
            noise_scheduler = TCDScheduler.from_config(scheduler_config)
        elif scheduler == "Heun":
            noise_scheduler = HeunDiscreteScheduler.from_config(scheduler_config)
        elif scheduler == "DPMSingleStep":
            noise_scheduler = DPMSolverSinglestepScheduler.from_config(scheduler_config)    
        elif scheduler == "CogVideoXDDIM":
            noise_scheduler = CogVideoXDDIMScheduler.from_config(scheduler_config)
        elif scheduler == "CogVideoXDPMScheduler":
            noise_scheduler = CogVideoXDPMScheduler.from_config(scheduler_config)
        pipe.scheduler = noise_scheduler
=======
        if scheduler in scheduler_mapping:
            noise_scheduler = scheduler_mapping[scheduler].from_config(scheduler_config)
            pipe.scheduler = noise_scheduler
        else:
            raise ValueError(f"Unknown scheduler: {scheduler}")
>>>>>>> 3c8e939f

        #if not pipeline["cpu_offloading"]:
        #    pipe.transformer.to(device)
        generator= torch.Generator(device=device).manual_seed(seed)

        autocastcondition = not pipeline["onediff"]
        autocast_context = torch.autocast(mm.get_autocast_device(device)) if autocastcondition else nullcontext()
        with autocast_context:
            video_length = int((video_length - 1) // pipe.vae.config.temporal_compression_ratio * pipe.vae.config.temporal_compression_ratio) + 1 if video_length != 1 else 1
            input_video, input_video_mask, clip_image = get_image_to_video_latent(start_img, end_img, video_length=video_length, sample_size=(height, width))

            latents = pipe(
                prompt_embeds=positive.to(dtype).to(device),
                negative_prompt_embeds=negative.to(dtype).to(device),
                num_frames = video_length,
                height      = height,
                width       = width,
                generator   = generator,
                guidance_scale = cfg,
                num_inference_steps = steps,

                video        = input_video,
                mask_video   = input_video_mask,
                comfyui_progressbar = True,
            )
        #if not pipeline["cpu_offloading"]:
        #     pipe.transformer.to(offload_device)
        mm.soft_empty_cache()
        print(latents.shape)

        return (pipeline, {"samples": latents})

class CogVideoXFunVid2VidSampler:
    @classmethod
    def INPUT_TYPES(s):
        return {
            "required": {
                "pipeline": ("COGVIDEOPIPE",),
                "positive": ("CONDITIONING", ),
                "negative": ("CONDITIONING", ),
                "video_length": ("INT", {"default": 49, "min": 5, "max": 49, "step": 4}),
                "width": ("INT", {"default": 720, "min": 256, "max": 1024, "step": 4}),
                "height": ("INT", {"default": 480, "min": 256, "max": 1024, "step": 4}),
                "seed": ("INT", {"default": 43, "min": 0, "max": 0xffffffffffffffff}),
                "steps": ("INT", {"default": 50, "min": 1, "max": 200, "step": 1}),
                "cfg": ("FLOAT", {"default": 6.0, "min": 1.0, "max": 20.0, "step": 0.01}),
                "scheduler": (
                    [ 
                        "Euler",
                        "Euler A",
                        "DPM++",
                        "PNDM",
                        "DDIM",
<<<<<<< HEAD
                        "LCM",
                        "UniPC",
                        "TCD",
                        "Heun",
                        "DPMSingleStep",
=======
                        "SASolverScheduler",
                        "UniPCMultistepScheduler",
                        "HeunDiscreteScheduler",
                        "DEISMultistepScheduler",
>>>>>>> 3c8e939f
                        "CogVideoXDDIM",
                        "CogVideoXDPMScheduler",
                    ],
                    {
                        "default": 'DDIM'
                    }
                ),
                "denoise_strength": ("FLOAT", {"default": 0.70, "min": 0.05, "max": 1.00, "step": 0.01}),
                "validation_video": ("IMAGE",),
            }
        }
    
    RETURN_TYPES = ("COGVIDEOPIPE", "LATENT",)
    RETURN_NAMES = ("cogvideo_pipe", "samples",)
    FUNCTION = "process"
    CATEGORY = "CogVideoWrapper"

    def process(self, pipeline, positive, negative, video_length, width, height, seed, steps, cfg, denoise_strength, scheduler, validation_video):
        device = mm.get_torch_device()
        offload_device = mm.unet_offload_device()
        pipe = pipeline["pipe"]
        dtype = pipeline["dtype"]
        base_path = pipeline["base_path"]

        assert "Fun" in base_path, "'Unfun' models not supported in 'CogVideoXFunSampler', use the 'CogVideoSampler'"

        if not pipeline["cpu_offloading"]:
            pipe.enable_model_cpu_offload(device=device)

        mm.soft_empty_cache()

        # Count most suitable height and width
        validation_video = np.array(validation_video.cpu().numpy() * 255, np.uint8)
        original_width, original_height = Image.fromarray(validation_video[0]).size
        
        base_path = pipeline["base_path"]

        # Load Sampler
<<<<<<< HEAD
        if scheduler == "DPM++":
            noise_scheduler = DPMSolverMultistepScheduler.from_pretrained(base_path, subfolder= 'scheduler')
        elif scheduler == "Euler":
            noise_scheduler = EulerDiscreteScheduler.from_pretrained(base_path, subfolder= 'scheduler')
        elif scheduler == "Euler A":
            noise_scheduler = EulerAncestralDiscreteScheduler.from_pretrained(base_path, subfolder= 'scheduler')
        elif scheduler == "PNDM":
            noise_scheduler = PNDMScheduler.from_pretrained(base_path, subfolder= 'scheduler')
        elif scheduler == "DDIM":
            noise_scheduler = DDIMScheduler.from_pretrained(base_path, subfolder= 'scheduler')
        elif scheduler == "LCM":
            noise_scheduler = LCMScheduler.from_pretrained(base_path, subfolder= 'scheduler')
        elif scheduler == "UniPC":
            noise_scheduler = UniPCMultistepScheduler.from_pretrained(base_path, subfolder= 'scheduler')
        elif scheduler == "TCD":
            noise_scheduler = TCDScheduler.from_pretrained(base_path, subfolder= 'scheduler')
        elif scheduler == "Heun":
            noise_scheduler = HeunDiscreteScheduler.from_pretrained(base_path, subfolder= 'scheduler')
        elif scheduler == "DPMSingleStep":
            noise_scheduler = DPMSolverSinglestepScheduler.from_pretrained(base_path, subfolder= 'scheduler')
        elif scheduler == "CogVideoXDDIM":
            noise_scheduler = CogVideoXDDIMScheduler.from_pretrained(base_path, subfolder= 'scheduler')
        elif scheduler == "CogVideoXDPMScheduler":
            noise_scheduler = CogVideoXDPMScheduler.from_pretrained(base_path, subfolder= 'scheduler')
        pipe.scheduler = noise_scheduler
=======
        scheduler_config = pipeline["scheduler_config"]
        if scheduler in scheduler_mapping:
            noise_scheduler = scheduler_mapping[scheduler].from_config(scheduler_config)
            pipe.scheduler = noise_scheduler
        else:
            raise ValueError(f"Unknown scheduler: {scheduler}")
>>>>>>> 3c8e939f

        generator= torch.Generator(device).manual_seed(seed)

        autocastcondition = not pipeline["onediff"]
        autocast_context = torch.autocast(mm.get_autocast_device(device)) if autocastcondition else nullcontext()
        with autocast_context:
            video_length = int((video_length - 1) // pipe.vae.config.temporal_compression_ratio * pipe.vae.config.temporal_compression_ratio) + 1 if video_length != 1 else 1
            input_video, input_video_mask, clip_image = get_video_to_video_latent(validation_video, video_length=video_length, sample_size=(height, width))

            # for _lora_path, _lora_weight in zip(cogvideoxfun_model.get("loras", []), cogvideoxfun_model.get("strength_model", [])):
            #     pipeline = merge_lora(pipeline, _lora_path, _lora_weight)

            latents = pipe(
                prompt_embeds=positive.to(dtype).to(device),
                negative_prompt_embeds=negative.to(dtype).to(device),
                num_frames = video_length,
                height      = height,
                width       = width,
                generator   = generator,
                guidance_scale = cfg,
                num_inference_steps = steps,

                video        = input_video,
                mask_video   = input_video_mask,
                strength = float(denoise_strength),
                comfyui_progressbar = True,
            )

            # for _lora_path, _lora_weight in zip(cogvideoxfun_model.get("loras", []), cogvideoxfun_model.get("strength_model", [])):
            #     pipeline = unmerge_lora(pipeline, _lora_path, _lora_weight)
        return (pipeline, {"samples": latents})

NODE_CLASS_MAPPINGS = {
    "DownloadAndLoadCogVideoModel": DownloadAndLoadCogVideoModel,
    "CogVideoSampler": CogVideoSampler,
    "CogVideoDecode": CogVideoDecode,
    "CogVideoTextEncode": CogVideoTextEncode,
    "CogVideoDualTextEncode_311": CogVideoDualTextEncode_311,
    "CogVideoImageEncode": CogVideoImageEncode,
    "CogVideoXFunSampler": CogVideoXFunSampler,
    "CogVideoXFunVid2VidSampler": CogVideoXFunVid2VidSampler,
    "CogVideoTextEncodeCombine": CogVideoTextEncodeCombine,
    "DownloadAndLoadCogVideoGGUFModel": DownloadAndLoadCogVideoGGUFModel
}
NODE_DISPLAY_NAME_MAPPINGS = {
    "DownloadAndLoadCogVideoModel": "(Down)load CogVideo Model",
    "CogVideoSampler": "CogVideo Sampler",
    "CogVideoDecode": "CogVideo Decode",
    "CogVideoTextEncode": "CogVideo TextEncode",
    "CogVideoDualTextEncode_311": "CogVideo DualTextEncode",
    "CogVideoImageEncode": "CogVideo ImageEncode",
    "CogVideoXFunSampler": "CogVideoXFun Sampler",
    "CogVideoXFunVid2VidSampler": "CogVideoXFun Vid2Vid Sampler",
    "CogVideoTextEncodeCombine": "CogVideo TextEncode Combine",
    "DownloadAndLoadCogVideoGGUFModel": "(Down)load CogVideo GGUF Model"
    }<|MERGE_RESOLUTION|>--- conflicted
+++ resolved
@@ -3,38 +3,7 @@
 import folder_paths
 import comfy.model_management as mm
 from comfy.utils import ProgressBar, load_torch_file
-<<<<<<< HEAD
 from diffusers.schedulers import CogVideoXDDIMScheduler, CogVideoXDPMScheduler, DDIMScheduler, PNDMScheduler, DPMSolverMultistepScheduler, EulerDiscreteScheduler, EulerAncestralDiscreteScheduler, LCMScheduler, UniPCMultistepScheduler, TCDScheduler, HeunDiscreteScheduler, DPMSolverSinglestepScheduler
-=======
-from diffusers.schedulers import (
-    CogVideoXDDIMScheduler, 
-    CogVideoXDPMScheduler, 
-    DDIMScheduler, 
-    PNDMScheduler, 
-    DPMSolverMultistepScheduler, 
-    EulerDiscreteScheduler, 
-    EulerAncestralDiscreteScheduler,
-    UniPCMultistepScheduler,
-    HeunDiscreteScheduler,
-    SASolverScheduler,
-    DEISMultistepScheduler,
-    DDIMInverseScheduler
-    )
-
-scheduler_mapping = {
-    "DPM++": DPMSolverMultistepScheduler,
-    "Euler": EulerDiscreteScheduler,
-    "Euler A": EulerAncestralDiscreteScheduler,
-    "PNDM": PNDMScheduler,
-    "DDIM": DDIMScheduler,
-    "CogVideoXDDIM": CogVideoXDDIMScheduler,
-    "CogVideoXDPMScheduler": CogVideoXDPMScheduler,
-    "SASolverScheduler": SASolverScheduler,
-    "UniPCMultistepScheduler": UniPCMultistepScheduler,
-    "HeunDiscreteScheduler": HeunDiscreteScheduler,
-    "DEISMultistepScheduler": DEISMultistepScheduler
-}
->>>>>>> 3c8e939f
 
 from diffusers.models import AutoencoderKLCogVideoX, CogVideoXTransformer3DModel
 from .pipeline_cogvideox import CogVideoXPipeline
@@ -758,18 +727,11 @@
                         "DPM++",
                         "PNDM",
                         "DDIM",
-<<<<<<< HEAD
                         "LCM",
                         "UniPC",
                         "TCD",
                         "Heun",
                         "DPMSingleStep",
-=======
-                        "SASolverScheduler",
-                        "UniPCMultistepScheduler",
-                        "HeunDiscreteScheduler",
-                        "DEISMultistepScheduler",
->>>>>>> 3c8e939f
                         "CogVideoXDDIM",
                         "CogVideoXDPMScheduler",
                     ],
@@ -815,7 +777,6 @@
         
         # Load Sampler
         scheduler_config = pipeline["scheduler_config"]
-<<<<<<< HEAD
         if scheduler == "DPM++":
             noise_scheduler = DPMSolverMultistepScheduler.from_config(scheduler_config)
         elif scheduler == "Euler":
@@ -841,13 +802,6 @@
         elif scheduler == "CogVideoXDPMScheduler":
             noise_scheduler = CogVideoXDPMScheduler.from_config(scheduler_config)
         pipe.scheduler = noise_scheduler
-=======
-        if scheduler in scheduler_mapping:
-            noise_scheduler = scheduler_mapping[scheduler].from_config(scheduler_config)
-            pipe.scheduler = noise_scheduler
-        else:
-            raise ValueError(f"Unknown scheduler: {scheduler}")
->>>>>>> 3c8e939f
 
         #if not pipeline["cpu_offloading"]:
         #    pipe.transformer.to(device)
@@ -901,18 +855,11 @@
                         "DPM++",
                         "PNDM",
                         "DDIM",
-<<<<<<< HEAD
                         "LCM",
                         "UniPC",
                         "TCD",
                         "Heun",
                         "DPMSingleStep",
-=======
-                        "SASolverScheduler",
-                        "UniPCMultistepScheduler",
-                        "HeunDiscreteScheduler",
-                        "DEISMultistepScheduler",
->>>>>>> 3c8e939f
                         "CogVideoXDDIM",
                         "CogVideoXDPMScheduler",
                     ],
@@ -951,7 +898,6 @@
         base_path = pipeline["base_path"]
 
         # Load Sampler
-<<<<<<< HEAD
         if scheduler == "DPM++":
             noise_scheduler = DPMSolverMultistepScheduler.from_pretrained(base_path, subfolder= 'scheduler')
         elif scheduler == "Euler":
@@ -977,14 +923,6 @@
         elif scheduler == "CogVideoXDPMScheduler":
             noise_scheduler = CogVideoXDPMScheduler.from_pretrained(base_path, subfolder= 'scheduler')
         pipe.scheduler = noise_scheduler
-=======
-        scheduler_config = pipeline["scheduler_config"]
-        if scheduler in scheduler_mapping:
-            noise_scheduler = scheduler_mapping[scheduler].from_config(scheduler_config)
-            pipe.scheduler = noise_scheduler
-        else:
-            raise ValueError(f"Unknown scheduler: {scheduler}")
->>>>>>> 3c8e939f
 
         generator= torch.Generator(device).manual_seed(seed)
 
